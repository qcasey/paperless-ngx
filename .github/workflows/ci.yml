name: ci

on:
  push:
    tags:
      # https://semver.org/#spec-item-2
      - 'v[0-9]+.[0-9]+.[0-9]+'
      # https://semver.org/#spec-item-9
      - 'v[0-9]+.[0-9]+.[0-9]+-beta.rc[0-9]+'
    branches-ignore:
      - 'translations**'
  pull_request:
    branches-ignore:
      - 'translations**'

jobs:
  documentation:
    name: "Build Documentation"
    runs-on: ubuntu-20.04
    steps:
      -
        name: Checkout
        uses: actions/checkout@v3
      -
        name: Install pipenv
        run: pipx install pipenv
      -
        name: Set up Python
        uses: actions/setup-python@v4
        with:
          python-version: 3.9
          cache: "pipenv"
          cache-dependency-path: 'Pipfile.lock'
      -
        name: Install dependencies
        run: |
          pipenv sync --dev
      -
        name: Make documentation
        run: |
          cd docs/
          pipenv run make html
      -
        name: Upload artifact
        uses: actions/upload-artifact@v3
        with:
          name: documentation
          path: docs/_build/html/

  ci-backend:
    uses: ./.github/workflows/reusable-ci-backend.yml

  ci-frontend:
    uses: ./.github/workflows/reusable-ci-frontend.yml

  prepare-docker-build:
    name: Prepare Docker Pipeline Data
    if: github.event_name == 'push' && (startsWith(github.ref, 'refs/heads/feature-') || github.ref == 'refs/heads/dev' || github.ref == 'refs/heads/beta' || contains(github.ref, 'beta.rc') || startsWith(github.ref, 'refs/tags/v'))
    runs-on: ubuntu-20.04
    # If the push triggered the installer library workflow, wait for it to
    # complete here.  This ensures the required versions for the final
    # image have been built, while not waiting at all if the versions haven't changed
    concurrency:
      group: build-installer-library
      cancel-in-progress: false
    needs:
      - documentation
      - ci-backend
      - ci-frontend
    steps:
      -
        name: Set ghcr repository name
        id: set-ghcr-repository
        run: |
          ghcr_name=$(echo "${GITHUB_REPOSITORY}" | awk '{ print tolower($0) }')
          echo ::set-output name=repository::${ghcr_name}
      -
        name: Checkout
        uses: actions/checkout@v3
      -
        name: Set up Python
        uses: actions/setup-python@v4
        with:
          python-version: "3.9"
      -
        name: Setup qpdf image
        id: qpdf-setup
        run: |
          build_json=$(python ${GITHUB_WORKSPACE}/.github/scripts/get-build-json.py qpdf)

          echo ${build_json}

          echo ::set-output name=qpdf-json::${build_json}
      -
        name: Setup psycopg2 image
        id: psycopg2-setup
        run: |
          build_json=$(python ${GITHUB_WORKSPACE}/.github/scripts/get-build-json.py psycopg2)

          echo ${build_json}

          echo ::set-output name=psycopg2-json::${build_json}
      -
        name: Setup pikepdf image
        id: pikepdf-setup
        run: |
          build_json=$(python ${GITHUB_WORKSPACE}/.github/scripts/get-build-json.py pikepdf)

          echo ${build_json}

          echo ::set-output name=pikepdf-json::${build_json}
      -
        name: Setup jbig2enc image
        id: jbig2enc-setup
        run: |
          build_json=$(python ${GITHUB_WORKSPACE}/.github/scripts/get-build-json.py jbig2enc)

          echo ${build_json}

          echo ::set-output name=jbig2enc-json::${build_json}

    outputs:

      ghcr-repository: ${{ steps.set-ghcr-repository.outputs.repository }}

      qpdf-json: ${{ steps.qpdf-setup.outputs.qpdf-json }}

      pikepdf-json: ${{ steps.pikepdf-setup.outputs.pikepdf-json }}

      psycopg2-json: ${{ steps.psycopg2-setup.outputs.psycopg2-json }}

      jbig2enc-json: ${{ steps.jbig2enc-setup.outputs.jbig2enc-json}}

  # build and push image to docker hub.
  build-docker-image:
    runs-on: ubuntu-20.04
    concurrency:
      group: ${{ github.workflow }}-build-docker-image-${{ github.ref_name }}
      cancel-in-progress: true
    needs:
      - prepare-docker-build
    steps:
      -
        name: Check pushing to Docker Hub
        id: docker-hub
        # Only push to Dockerhub from the main repo AND the ref is either:
        #  main
        #  dev
        #  beta
        #  a tag
        # Otherwise forks would require a Docker Hub account and secrets setup
        run: |
          if [[ ${{ needs.prepare-docker-build.outputs.ghcr-repository }} == "paperless-ngx/paperless-ngx" && ( ${{ github.ref_name }} == "main" || ${{ github.ref_name }} == "dev" || ${{ github.ref_name }} == "beta" || ${{ startsWith(github.ref, 'refs/tags/v') }} == "true" ) ]] ; then
            echo "Enabling DockerHub image push"
            echo ::set-output name=enable::"true"
          else
            echo "Not pushing to DockerHub"
            echo ::set-output name=enable::"false"
          fi
      -
        name: Gather Docker metadata
        id: docker-meta
        uses: docker/metadata-action@v4
        with:
          images: |
            ghcr.io/${{ needs.prepare-docker-build.outputs.ghcr-repository }}
            name=paperlessngx/paperless-ngx,enable=${{ steps.docker-hub.outputs.enable }}
          tags: |
            # Tag branches with branch name
            type=ref,event=branch
            # Process semver tags
            # For a tag x.y.z or vX.Y.Z, output an x.y.z and x.y image tag
            type=semver,pattern={{version}}
            type=semver,pattern={{major}}.{{minor}}
      -
        name: Checkout
        uses: actions/checkout@v3
      -
        name: Set up Docker Buildx
        uses: docker/setup-buildx-action@v2
      -
        name: Set up QEMU
        uses: docker/setup-qemu-action@v2
      -
        name: Login to Github Container Registry
        uses: docker/login-action@v2
        with:
          registry: ghcr.io
          username: ${{ github.actor }}
          password: ${{ secrets.GITHUB_TOKEN }}
      -
        name: Login to Docker Hub
        uses: docker/login-action@v2
        # Don't attempt to login is not pushing to Docker Hub
        if: steps.docker-hub.outputs.enable == 'true'
        with:
          username: ${{ secrets.DOCKERHUB_USERNAME }}
          password: ${{ secrets.DOCKERHUB_TOKEN }}
      -
        name: Build and push
        uses: docker/build-push-action@v3
        with:
          context: .
          file: ./Dockerfile
          platforms: linux/amd64,linux/arm/v7,linux/arm64
          push: ${{ github.event_name != 'pull_request' }}
          tags: ${{ steps.docker-meta.outputs.tags }}
          labels: ${{ steps.docker-meta.outputs.labels }}
          build-args: |
            JBIG2ENC_VERSION=${{ fromJSON(needs.prepare-docker-build.outputs.jbig2enc-json).version }}
            QPDF_VERSION=${{ fromJSON(needs.prepare-docker-build.outputs.qpdf-json).version }}
            PIKEPDF_VERSION=${{ fromJSON(needs.prepare-docker-build.outputs.pikepdf-json).version }}
            PSYCOPG2_VERSION=${{ fromJSON(needs.prepare-docker-build.outputs.psycopg2-json).version }}
          # Get cache layers from this branch, then dev, then main
          # This allows new branches to get at least some cache benefits, generally from dev
          cache-from: |
            type=registry,ref=ghcr.io/${{ needs.prepare-docker-build.outputs.ghcr-repository }}/builder/cache/app:${{ github.ref_name }}
            type=registry,ref=ghcr.io/${{ needs.prepare-docker-build.outputs.ghcr-repository }}/builder/cache/app:dev
            type=registry,ref=ghcr.io/${{ needs.prepare-docker-build.outputs.ghcr-repository }}/builder/cache/app:main
          cache-to: |
            type=registry,mode=max,ref=ghcr.io/${{ needs.prepare-docker-build.outputs.ghcr-repository }}/builder/cache/app:${{ github.ref_name }}
      -
        name: Inspect image
        run: |
          docker buildx imagetools inspect ${{ fromJSON(steps.docker-meta.outputs.json).tags[0] }}
      -
        name: Export frontend artifact from docker
        run: |
          docker create --name frontend-extract ${{ fromJSON(steps.docker-meta.outputs.json).tags[0] }}
          docker cp frontend-extract:/usr/src/paperless/src/documents/static/frontend src/documents/static/frontend/
      -
        name: Upload frontend artifact
        uses: actions/upload-artifact@v3
        with:
          name: frontend-compiled
          path: src/documents/static/frontend/

  build-release:
    needs:
      - build-docker-image
    runs-on: ubuntu-20.04
    steps:
      -
        name: Checkout
        uses: actions/checkout@v3
      -
        name: Set up Python
        uses: actions/setup-python@v4
        with:
          python-version: 3.9
      -
        name: Install dependencies
        run: |
          sudo apt-get update -qq
          sudo apt-get install -qq --no-install-recommends gettext liblept5
          pip3 install --upgrade pip setuptools wheel
          pip3 install -r requirements.txt
      -
        name: Download frontend artifact
        uses: actions/download-artifact@v3
        with:
          name: frontend-compiled
          path: src/documents/static/frontend/
      -
        name: Download documentation artifact
        uses: actions/download-artifact@v3
        with:
          name: documentation
          path: docs/_build/html/
      -
        name: Move files
        run: |
          mkdir dist
          mkdir dist/paperless-ngx
          mkdir dist/paperless-ngx/scripts
          cp .dockerignore .env Dockerfile Pipfile Pipfile.lock LICENSE README.md requirements.txt dist/paperless-ngx/
          cp paperless.conf.example dist/paperless-ngx/paperless.conf
          cp gunicorn.conf.py dist/paperless-ngx/gunicorn.conf.py
          cp docker/ dist/paperless-ngx/docker -r
          cp scripts/*.service scripts/*.sh dist/paperless-ngx/scripts/
          cp src/ dist/paperless-ngx/src -r
          cp docs/_build/html/ dist/paperless-ngx/docs -r
      -
        name: Compile messages
        run: |
          cd dist/paperless-ngx/src
          python3 manage.py compilemessages
      -
        name: Collect static files
        run: |
          cd dist/paperless-ngx/src
          python3 manage.py collectstatic --no-input
      -
        name: Make release package
        run: |
          cd dist
          find . -name __pycache__ | xargs rm -r
          tar -cJf paperless-ngx.tar.xz paperless-ngx/
      -
        name: Upload release artifact
        uses: actions/upload-artifact@v3
        with:
          name: release
          path: dist/paperless-ngx.tar.xz

  publish-release:
    runs-on: ubuntu-20.04
    outputs:
      prerelease: ${{ steps.get_version.outputs.prerelease }}
      changelog: ${{ steps.create-release.outputs.body }}
      version: ${{ steps.get_version.outputs.version }}
    needs:
      - build-release
    if: github.ref_type == 'tag' && (startsWith(github.ref_name, 'v') || contains(github.ref_name, '-beta.rc'))
    steps:
      -
        name: Download release artifact
        uses: actions/download-artifact@v3
        with:
          name: release
          path: ./
      -
        name: Get version
        id: get_version
        run: |
          echo ::set-output name=version::${{ github.ref_name }}
          if [[ ${{ contains(github.ref_name, '-beta.rc') }} == 'true' ]]; then
            echo ::set-output name=prerelease::true
          else
            echo ::set-output name=prerelease::false
          fi
      -
        name: Create Release and Changelog
        id: create-release
        uses: paperless-ngx/release-drafter@master
        with:
          name: Paperless-ngx ${{ steps.get_version.outputs.version }}
          tag: ${{ steps.get_version.outputs.version }}
          version: ${{ steps.get_version.outputs.version }}
          prerelease: ${{ steps.get_version.outputs.prerelease }}
          publish: true # ensures release is not marked as draft
        env:
          GITHUB_TOKEN: ${{ secrets.GITHUB_TOKEN }}
      -
        name: Upload release archive
        id: upload-release-asset
        uses: actions/upload-release-asset@v1
        env:
          GITHUB_TOKEN: ${{ secrets.GITHUB_TOKEN }}
        with:
          upload_url: ${{ steps.create-release.outputs.upload_url }}
          asset_path: ./paperless-ngx.tar.xz
          asset_name: paperless-ngx-${{ steps.get_version.outputs.version }}.tar.xz
          asset_content_type: application/x-xz

  append-changelog:
    runs-on: ubuntu-20.04
    needs:
      - publish-release
    if: needs.publish-release.outputs.prerelease == 'false'
    steps:
      -
        name: Checkout
        uses: actions/checkout@v3
        with:
          ref: main
      -
        name: Append Changelog to docs
        id: append-Changelog
        working-directory: docs
        run: |
          git branch ${{ needs.publish-release.outputs.version }}-changelog
          git checkout ${{ needs.publish-release.outputs.version }}-changelog
          echo -e "# Changelog\n\n${{ needs.publish-release.outputs.changelog }}\n" > changelog-new.md
<<<<<<< HEAD
=======
          echo "Manually linking usernames"
          sed -i -r 's|@(.+?) \(#|[@\1](https://github.com/\1) (#|ig' changelog-new.md
>>>>>>> 249e13be
          CURRENT_CHANGELOG=`tail --lines +2 changelog.md`
          echo -e "$CURRENT_CHANGELOG" >> changelog-new.md
          mv changelog-new.md changelog.md
          git config --global user.name "github-actions"
          git config --global user.email "41898282+github-actions[bot]@users.noreply.github.com"
          git commit -am "Changelog ${{ steps.get_version.outputs.version }} - GHA"
          git push origin ${{ needs.publish-release.outputs.version }}-changelog
      -
        name: Create Pull Request
        uses: actions/github-script@v6
        with:
          script: |
            const { repo, owner } = context.repo;
            const result = await github.rest.pulls.create({
              title: '[Documentation] Add ${{ needs.publish-release.outputs.version }} changelog',
              owner,
              repo,
              head: '${{ needs.publish-release.outputs.version }}-changelog',
              base: 'main',
              body: 'This PR is auto-generated by CI.'
            });
            github.rest.issues.addLabels({
              owner,
              repo,
              issue_number: result.data.number,
              labels: ['documentation']
            });<|MERGE_RESOLUTION|>--- conflicted
+++ resolved
@@ -372,11 +372,8 @@
           git branch ${{ needs.publish-release.outputs.version }}-changelog
           git checkout ${{ needs.publish-release.outputs.version }}-changelog
           echo -e "# Changelog\n\n${{ needs.publish-release.outputs.changelog }}\n" > changelog-new.md
-<<<<<<< HEAD
-=======
           echo "Manually linking usernames"
           sed -i -r 's|@(.+?) \(#|[@\1](https://github.com/\1) (#|ig' changelog-new.md
->>>>>>> 249e13be
           CURRENT_CHANGELOG=`tail --lines +2 changelog.md`
           echo -e "$CURRENT_CHANGELOG" >> changelog-new.md
           mv changelog-new.md changelog.md

--- conflicted
+++ resolved
@@ -281,19 +281,14 @@
 
     .. code:: json
 
-<<<<<<< HEAD
         {"deskew": true, "optimize": 3, "unpaper_args": "--pre-rotate 90"}
 
-
-=======
-        {"deskew": true, "optimize": 3, "unpaper_args": "--pre-rotate 90"}    
-    
 .. _configuration-tika:
 
 Tika settings
 #############
 
-Paperless can make use of `Tika <https://tika.apache.org/>`_ and 
+Paperless can make use of `Tika <https://tika.apache.org/>`_ and
 `Gotenberg <https://thecodingmachine.github.io/gotenberg/>`_ for parsing and
 converting "Office" documents (such as ".doc", ".xlsx" and ".odt"). If you
 wish to use this, you must provide a Tika server and a Gotenberg server,
@@ -317,8 +312,7 @@
 
     Defaults to "http://localhost:3000".
 
-    
->>>>>>> e05f365e
+
 Software tweaks
 ###############
 

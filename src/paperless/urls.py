--- conflicted
+++ resolved
@@ -32,12 +32,7 @@
             ('rest_framework.urls', 'rest_framework'),
             namespace="rest_framework")
     ),
-<<<<<<< HEAD
-
-    url(r"^api/", include((router.urls, 'drf'))),
-=======
     url(r"^api/", include((router.urls, 'drf'), namespace="drf")),
->>>>>>> ee20af71
 
     # File downloads
     url(
